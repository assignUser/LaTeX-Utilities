import * as vscode from 'vscode'
import { IDiagnosticSource } from '../diagnoser'

interface IValeJSON {
    readonly Check: string
    readonly Context: string
    readonly Description: string
    readonly Line: number
    readonly Link: string
    readonly Message: string
    readonly Span: [number, number]
    readonly Severity: 'suggestion' | 'warning' | 'error'
}

const ISSUE_MAP: {
    conditions: { Check?: RegExp; Description?: RegExp; Message?: RegExp }
    implications: (issue: IValeJSON) => { tags?: vscode.DiagnosticTag[]; replacement?: string }
}[] = [
    {
        conditions: {
            Message: /^(?:Consider using|Prefer|Use) '(.+)' (?:instead|over)(?: of)? '(.+)'$/i
            // catches: TheEconomist.(Terms,Punctuation),
            // PlainLanguage.(ComplexWords,Contractions,Wordiness,Words)
            // proselint.(AnimalLabels,Diacritical,GenderBias,GroupTerms,Nonwords)
            // 18F.(Abbreviations,Brands,Contractions,Terms)
        },
        implications: issue => {
            const match = issue.Message.match(/(?:Consider using|Prefer|Use) '(.+)' (?:instead|over)(?: of)? '(.+)'$/i)
            if (match) {
                let replacement = match[1]
                // make capitalisation match
                if (match[2][0].toUpperCase() === match[2][0]) {
                    replacement = replacement[0].toUpperCase() + replacement.slice(1)
                }
                return { replacement, tags: [vscode.DiagnosticTag.Deprecated] }
            } else {
                return {}
            }
        }
    },
    {
        conditions: {
            Check: /^vale\.Editorializing|write-good\.(?:So|Illusions)|TheEconomist\.UnnecessaryWords|proselint\.But/
        },
        implications: _issue => ({ tags: [vscode.DiagnosticTag.Deprecated], replacement: '' })
    },
    {
        conditions: {
            Message: /^Avoid using '(.+)'$/i
            // catches most of Joblint
        },
        implications: _issue => ({ tags: [vscode.DiagnosticTag.Unnecessary] })
    },
    {
        conditions: {
            Check: /^write-good\.Weasel/
        },
        implications: _issue => ({ tags: [vscode.DiagnosticTag.Unnecessary] })
    }
]

function findIssueImplications(issue: IValeJSON) {
    for (let i = 0; i < ISSUE_MAP.length; i++) {
        const item = ISSUE_MAP[i]
        let meetsConditions = true
        for (const condition in item.conditions) {
            // @ts-ignore tslint is stupid, item.conditions[condition] is fine
            if (!item.conditions[condition].test(issue[condition])) {
                meetsConditions = false
                break
            }
        }
        if (meetsConditions) {
            return item.implications(issue)
        }
    }
    return undefined
}

export const vale: IDiagnosticSource = {
<<<<<<< HEAD
    command: (fileName: string) => [`vale`, '--no-exit', '--output', 'JSON', fileName],
=======
    command: (fileName: string) => ['vale', '--no-exit', '--output', 'JSON', fileName],
>>>>>>> b10cb3ba
    actions: new Map(),
    diagnostics: vscode.languages.createDiagnosticCollection('vale'),
    codeAction: (document, range, _code, replacement) => {
        if (!vscode.window.activeTextEditor) {
            return
        }
        vscode.window.activeTextEditor.edit(
            editBuilder => {
                editBuilder.replace(range, replacement)
            },
            { undoStopBefore: true, undoStopAfter: true }
        )
    },
    parser: function(document, commandOutput) {
        this.diagnostics.clear()
        this.actions.clear()

        const diagnostics: vscode.Diagnostic[] = []

        const result: IValeJSON[] = JSON.parse(commandOutput)[document.uri.fsPath]

        const processDiagnostic = (issue: IValeJSON) => {
            // vale prints one-based locations but code wants zero-based, so adjust
            // accordingly
            const range = new vscode.Range(issue.Line - 1, issue.Span[0] - 1, issue.Line - 1, issue.Span[1])
            const message = issue.Link
                ? `${issue.Message} (${issue.Check}, see ${issue.Link})`
                : `${issue.Message} (${issue.Check})`
            let diagnostic = new vscode.Diagnostic(
                range,
                message,
                {
                    suggestion: vscode.DiagnosticSeverity.Hint,
                    warning: vscode.DiagnosticSeverity.Warning,
                    error: vscode.DiagnosticSeverity.Warning
                }[issue.Severity]
            )
            diagnostic.source = 'vale'
            diagnostic.code = issue.Check
            diagnostic = this.applyIssueImplications(document, diagnostic, issue)
            diagnostics.push(diagnostic)
        }

        for (const issue of result) {
            processDiagnostic(issue)
        }

        this.diagnostics.set(document.uri, diagnostics)
    },
    applyIssueImplications: function(
        document: vscode.TextDocument,
        diagnostic: vscode.Diagnostic,
        issue: IValeJSON
    ): vscode.Diagnostic {
        const implications = findIssueImplications(issue)
        if (implications !== undefined) {
            if (implications.tags !== undefined) {
                diagnostic.tags = implications.tags
            }
            if (implications.replacement !== undefined) {
                const codeAction = new vscode.CodeAction(
                    implications.replacement === '' ? 'Remove' : `Replace with '${implications.replacement}'`,
                    vscode.CodeActionKind.QuickFix
                )
                codeAction.command = {
                    title: 'Replace value',
                    command: 'latex-utilities.code-action',
                    arguments: [document, diagnostic.range, diagnostic.source, implications.replacement]
                }
                codeAction.isPreferred = true
                this.actions.set(diagnostic.range, codeAction)
            }
        }
        return diagnostic
    }
}<|MERGE_RESOLUTION|>--- conflicted
+++ resolved
@@ -78,11 +78,7 @@
 }
 
 export const vale: IDiagnosticSource = {
-<<<<<<< HEAD
-    command: (fileName: string) => [`vale`, '--no-exit', '--output', 'JSON', fileName],
-=======
     command: (fileName: string) => ['vale', '--no-exit', '--output', 'JSON', fileName],
->>>>>>> b10cb3ba
     actions: new Map(),
     diagnostics: vscode.languages.createDiagnosticCollection('vale'),
     codeAction: (document, range, _code, replacement) => {
